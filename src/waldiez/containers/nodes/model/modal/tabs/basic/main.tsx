/**
 * SPDX-License-Identifier: Apache-2.0
 * Copyright 2024 - 2025 Waldiez & contributors
 */
import { FaEye, FaEyeSlash } from "react-icons/fa";

import { Collapsible, InfoLabel, Select } from "@waldiez/components";
import { useModelModalBasicTab } from "@waldiez/containers/nodes/model/modal/tabs/basic/hooks";
import { ModelSelector } from "@waldiez/containers/nodes/model/modal/tabs/basic/selectModel";
import { WaldiezNodeModelModalBasicTabProps } from "@waldiez/containers/nodes/model/modal/tabs/basic/types";
import { modelLinks } from "@waldiez/containers/nodes/model/utils";
import { WaldiezModelAPIType } from "@waldiez/types";
import { capitalize } from "@waldiez/utils";

export const WaldiezNodeModelModalBasicTab = (props: WaldiezNodeModelModalBasicTabProps) => {
    const { id, data } = props;
    const { label, description, apiType, apiKey, baseUrl } = data;
    const {
        apiTypeLabel,
        apiKeyInfo,
        apiKeyEnv,
        urlIsEditable,
        apiKeyVisible,
        apiTypeOptions,
        readOnlyBaseUrl,
        predefinedModelsSelectRef,
        onDataChange,
        onApiKeyVisibleChange,
        onLabelChange,
        onDescriptionChange,
        onApiTypeChange,
        onApiKeyChange,
        onBaseUrlChange,
    } = useModelModalBasicTab(props);
    const onPredefineSelected = (selected?: { label: string; apiType: WaldiezModelAPIType }) => {
        if (!selected) {
            onDataChange({ label: "", apiType: "other" });
            return;
        }
        const { label, apiType } = selected;
        onDataChange({ label, apiType });
    };
    return (
        <div className="flex-column">
            <div className="info margin-bottom-10">
                You can select one of the predefined models from the list below or manually enter the model
                name and type. In the latter case, make sure that the model's name is a valid name (based on
<<<<<<< HEAD
                the provider).
                <br />
                You can use the <strong>Test</strong> button to check if the model parameters are correct, but
                model credits might be used for this test (depending on the provider).
                <br />
                Note that if testing the model fails with a "Failed to load" message (for example the NIM
                models), it doesn't mean that the configuration is not correct (it could be a browser/CORS
                issue).
=======
                the provider). You can use the <strong>Test</strong> button to check if the model parameters
                are correct, but model credits might be used for this test (depending on the provider). <br />
                <strong>Note</strong> that if testing the model fails with a "Failed to load" message (for
                example a NIM model), it doesn't mean that the configuration is not correct (it could be a
                browser/CORS issue).
>>>>>>> e71c5315
                <Collapsible
                    title="Useful Links"
                    expanded={false}
                    fullWidth
<<<<<<< HEAD
                    className="transparent no-padding color-info margin-top-10 margin-bottom-10"
=======
                    className="transparent no-padding color-info margin-top-5 margin-bottom-5"
>>>>>>> e71c5315
                >
                    <div className="flex-column">
                        {Object.entries(modelLinks)
                            .filter(([_, link]) => link.length > 0)
                            .map(([key, link]) => (
                                <div key={key} className="flex-row">
                                    {capitalize(key)} models:&nbsp;&nbsp;
                                    <a
                                        href={link}
                                        target="_blank"
                                        rel="noreferrer"
                                        className="margin-bottom-10"
                                    >
                                        {link}
                                    </a>
                                </div>
                            ))}
                    </div>
                </Collapsible>
            </div>
            <ModelSelector ref={predefinedModelsSelectRef} onChange={onPredefineSelected} />
            <div className="margin-top--10"></div>
            <label>Name:</label>
            <input
                type="text"
                value={label}
                onChange={onLabelChange}
                title="Model name"
                data-testid="model-name-input"
            />
            <label>Description:</label>
            <textarea
                title="Model description"
                rows={2}
                value={description}
                onChange={onDescriptionChange}
                data-testid="model-description-textarea"
            />
            <InfoLabel
                label="Model Type:"
                info="API type to use for the model. Use 'other' for custom openai compatible models"
            />
            <label className="hidden" htmlFor="model-api-type-select">
                Model Type:
            </label>
            <Select
                options={apiTypeOptions}
                value={{
                    label: apiTypeLabel,
                    value: apiType,
                }}
                onChange={onApiTypeChange}
                inputId="model-api-type-select"
            />
            <InfoLabel label="API Key:" info={apiKeyInfo} />
            <div className="flex full-width">
                <input
                    className="flex-1 margin-right-10"
                    type={apiKeyVisible ? "text" : "password"}
                    defaultValue={apiKey ?? ""}
                    placeholder={apiKeyEnv}
                    onChange={onApiKeyChange}
                    data-testid="model-api-key-input"
                />
                <button
                    type="button"
                    className="visibilityWrapperBtn"
                    onClick={onApiKeyVisibleChange}
                    title="Toggle visibility"
                    data-testid={`visibility-apiKey-model-${id}`}
                >
                    {apiKeyVisible ? <FaEyeSlash /> : <FaEye />}
                </button>
            </div>
            <InfoLabel label="Base URL:" info="Model's base URL (including version)" />
            {urlIsEditable ? (
                <input
                    title="Model base URL"
                    type="text"
                    value={baseUrl ?? ""}
                    onChange={onBaseUrlChange}
                    data-testid="model-base-url-input"
                />
            ) : (
                <input
                    type="text"
                    title="Model base URL"
                    readOnly
                    disabled
                    value={readOnlyBaseUrl}
                    data-testid="model-base-url-input-read-only"
                />
            )}
        </div>
    );
};<|MERGE_RESOLUTION|>--- conflicted
+++ resolved
@@ -45,7 +45,6 @@
             <div className="info margin-bottom-10">
                 You can select one of the predefined models from the list below or manually enter the model
                 name and type. In the latter case, make sure that the model's name is a valid name (based on
-<<<<<<< HEAD
                 the provider).
                 <br />
                 You can use the <strong>Test</strong> button to check if the model parameters are correct, but
@@ -54,22 +53,11 @@
                 Note that if testing the model fails with a "Failed to load" message (for example the NIM
                 models), it doesn't mean that the configuration is not correct (it could be a browser/CORS
                 issue).
-=======
-                the provider). You can use the <strong>Test</strong> button to check if the model parameters
-                are correct, but model credits might be used for this test (depending on the provider). <br />
-                <strong>Note</strong> that if testing the model fails with a "Failed to load" message (for
-                example a NIM model), it doesn't mean that the configuration is not correct (it could be a
-                browser/CORS issue).
->>>>>>> e71c5315
                 <Collapsible
                     title="Useful Links"
                     expanded={false}
                     fullWidth
-<<<<<<< HEAD
                     className="transparent no-padding color-info margin-top-10 margin-bottom-10"
-=======
-                    className="transparent no-padding color-info margin-top-5 margin-bottom-5"
->>>>>>> e71c5315
                 >
                     <div className="flex-column">
                         {Object.entries(modelLinks)
